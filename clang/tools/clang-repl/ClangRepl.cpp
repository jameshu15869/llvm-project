//===--- tools/clang-repl/ClangRepl.cpp - clang-repl - the Clang REPL -----===//
//
// Part of the LLVM Project, under the Apache License v2.0 with LLVM Exceptions.
// See https://llvm.org/LICENSE.txt for license information.
// SPDX-License-Identifier: Apache-2.0 WITH LLVM-exception
//
//===----------------------------------------------------------------------===//
//
//  This file implements a REPL tool on top of clang.
//
//===----------------------------------------------------------------------===//

#include "clang/Basic/Diagnostic.h"
#include "clang/Frontend/CompilerInstance.h"
#include "clang/Frontend/FrontendDiagnostic.h"
#include "clang/Interpreter/CodeCompletion.h"
#include "clang/Interpreter/Interpreter.h"

#include "llvm/ADT/StringExtras.h"
#include "llvm/ExecutionEngine/Orc/ExecutorProcessControl.h"
#include "llvm/ExecutionEngine/Orc/LLJIT.h"
#include "llvm/ExecutionEngine/Orc/SimpleRemoteEPC.h"
#include "llvm/LineEditor/LineEditor.h"
#include "llvm/Support/CommandLine.h"
#include "llvm/Support/ManagedStatic.h" // llvm_shutdown
#include "llvm/Support/Signals.h"
#include "llvm/Support/TargetSelect.h"
#include <netdb.h>
#include <optional>
#include <sys/socket.h>
#include <sys/types.h>
#include <unistd.h>

// Disable LSan for this test.
// FIXME: Re-enable once we can assume GCC 13.2 or higher.
// https://llvm.org/github.com/llvm/llvm-project/issues/67586.
#if LLVM_ADDRESS_SANITIZER_BUILD || LLVM_HWADDRESS_SANITIZER_BUILD
#include <sanitizer/lsan_interface.h>
LLVM_ATTRIBUTE_USED int __lsan_is_turned_off() { return 1; }
#endif

static llvm::cl::opt<bool> CudaEnabled("cuda", llvm::cl::Hidden);
static llvm::cl::opt<std::string> CudaPath("cuda-path", llvm::cl::Hidden);
static llvm::cl::opt<std::string> OffloadArch("offload-arch", llvm::cl::Hidden);

static llvm::cl::list<std::string>
    ClangArgs("Xcc",
              llvm::cl::desc("Argument to pass to the CompilerInvocation"),
              llvm::cl::CommaSeparated);
static llvm::cl::opt<bool> OptHostSupportsJit("host-supports-jit",
                                              llvm::cl::Hidden);
static llvm::cl::list<std::string> OptInputs(llvm::cl::Positional,
                                             llvm::cl::desc("[code to run]"));

static llvm::cl::OptionCategory JITLinkCategory("JITLink Options");
static llvm::cl::opt<std::string> OutOfProcessExecutor(
    "oop-executor",
    llvm::cl::desc("Launch an out-of-process executor to run code"),
    llvm::cl::ValueOptional, llvm::cl::cat(JITLinkCategory));
static llvm::cl::opt<std::string> OutOfProcessExecutorConnect(
    "oop-executor-connect",
    llvm::cl::desc("Connect to an out-of-process executor via TCP"),
    llvm::cl::cat(JITLinkCategory));

static void LLVMErrorHandler(void *UserData, const char *Message,
                             bool GenCrashDiag) {
  auto &Diags = *static_cast<clang::DiagnosticsEngine *>(UserData);

  Diags.Report(clang::diag::err_fe_error_backend) << Message;

  // Run the interrupt handlers to make sure any special cleanups get done, in
  // particular that we remove files registered with RemoveFileOnSignal.
  llvm::sys::RunInterruptHandlers();

  // We cannot recover from llvm errors.  When reporting a fatal error, exit
  // with status 70 to generate crash diagnostics.  For BSD systems this is
  // defined as an internal software error. Otherwise, exit with status 1.

  exit(GenCrashDiag ? 70 : 1);
}

// If we are running with -verify a reported has to be returned as unsuccess.
// This is relevant especially for the test suite.
static int checkDiagErrors(const clang::CompilerInstance *CI, bool HasError) {
  unsigned Errs = CI->getDiagnostics().getClient()->getNumErrors();
  if (CI->getDiagnosticOpts().VerifyDiagnostics) {
    // If there was an error that came from the verifier we must return 1 as
    // an exit code for the process. This will make the test fail as expected.
    clang::DiagnosticConsumer *Client = CI->getDiagnostics().getClient();
    Client->EndSourceFile();
    Errs = Client->getNumErrors();

    // The interpreter expects BeginSourceFile/EndSourceFiles to be balanced.
    Client->BeginSourceFile(CI->getLangOpts(), &CI->getPreprocessor());
  }
  return (Errs || HasError) ? EXIT_FAILURE : EXIT_SUCCESS;
}

struct ReplListCompleter {
  clang::IncrementalCompilerBuilder &CB;
  clang::Interpreter &MainInterp;
  ReplListCompleter(clang::IncrementalCompilerBuilder &CB,
                    clang::Interpreter &Interp)
      : CB(CB), MainInterp(Interp){};

  std::vector<llvm::LineEditor::Completion> operator()(llvm::StringRef Buffer,
                                                       size_t Pos) const;
  std::vector<llvm::LineEditor::Completion>
  operator()(llvm::StringRef Buffer, size_t Pos, llvm::Error &ErrRes) const;
};

std::vector<llvm::LineEditor::Completion>
ReplListCompleter::operator()(llvm::StringRef Buffer, size_t Pos) const {
  auto Err = llvm::Error::success();
  auto res = (*this)(Buffer, Pos, Err);
  if (Err)
    llvm::logAllUnhandledErrors(std::move(Err), llvm::errs(), "error: ");
  return res;
}

std::vector<llvm::LineEditor::Completion>
ReplListCompleter::operator()(llvm::StringRef Buffer, size_t Pos,
                              llvm::Error &ErrRes) const {
  std::vector<llvm::LineEditor::Completion> Comps;
  std::vector<std::string> Results;

  auto CI = CB.CreateCpp();
  if (auto Err = CI.takeError()) {
    ErrRes = std::move(Err);
    return {};
  }

  size_t Lines =
      std::count(Buffer.begin(), std::next(Buffer.begin(), Pos), '\n') + 1;
  auto Interp = clang::Interpreter::create(std::move(*CI));

  if (auto Err = Interp.takeError()) {
    // log the error and returns an empty vector;
    ErrRes = std::move(Err);

    return {};
  }

  codeComplete(
      const_cast<clang::CompilerInstance *>((*Interp)->getCompilerInstance()),
      Buffer, Lines, Pos + 1, MainInterp.getCompilerInstance(), Results);

  size_t space_pos = Buffer.rfind(" ");
  llvm::StringRef Prefix;
  if (space_pos == llvm::StringRef::npos) {
    Prefix = Buffer;
  } else {
    Prefix = Buffer.substr(space_pos + 1);
  }

  for (auto c : Results) {
    if (c.find(Prefix) == 0)
      Comps.push_back(llvm::LineEditor::Completion(c.substr(Prefix.size()), c));
  }
  return Comps;
}

static llvm::Error sanitizeArguments(const char *ArgV0) {
  // Only one of -oop-executor and -oop-executor-connect can be used.
  if (!!OutOfProcessExecutor.getNumOccurrences() &&
      !!OutOfProcessExecutorConnect.getNumOccurrences())
    return llvm::make_error<llvm::StringError>(
        "Only one of -" + OutOfProcessExecutor.ArgStr + " and -" +
            OutOfProcessExecutorConnect.ArgStr + " can be specified",
        llvm::inconvertibleErrorCode());

  // If -oop-executor was used but no value was specified then use a sensible
  // default.
  if (!!OutOfProcessExecutor.getNumOccurrences() &&
      OutOfProcessExecutor.empty()) {
    llvm::SmallString<256> OOPExecutorPath(llvm::sys::fs::getMainExecutable(
        ArgV0, reinterpret_cast<void *>(&sanitizeArguments)));
    llvm::sys::path::remove_filename(OOPExecutorPath);
    llvm::sys::path::append(OOPExecutorPath, "llvm-jitlink-executor");
    OutOfProcessExecutor = OOPExecutorPath.str().str();
  }

  return llvm::Error::success();
}

static llvm::Expected<std::unique_ptr<llvm::orc::ExecutorProcessControl>>
launchExecutor() {
  constexpr int ReadEnd = 0;
  constexpr int WriteEnd = 1;

  // Pipe FDs.
  int ToExecutor[2];
  int FromExecutor[2];

  pid_t ChildPID;

  // Create pipes to/from the executor..
  if (pipe(ToExecutor) != 0 || pipe(FromExecutor) != 0)
    return llvm::make_error<llvm::StringError>(
        "Unable to create pipe for executor", llvm::inconvertibleErrorCode());

  ChildPID = fork();

  if (ChildPID == 0) {
    // In the child...

    // Close the parent ends of the pipes
    close(ToExecutor[WriteEnd]);
    close(FromExecutor[ReadEnd]);

    // Execute the child process.
    std::unique_ptr<char[]> ExecutorPath, FDSpecifier;
    {
      ExecutorPath = std::make_unique<char[]>(OutOfProcessExecutor.size() + 1);
      strcpy(ExecutorPath.get(), OutOfProcessExecutor.data());

      std::string FDSpecifierStr("filedescs=");
      FDSpecifierStr += llvm::utostr(ToExecutor[ReadEnd]);
      FDSpecifierStr += ',';
      FDSpecifierStr += llvm::utostr(FromExecutor[WriteEnd]);
      FDSpecifier = std::make_unique<char[]>(FDSpecifierStr.size() + 1);
      strcpy(FDSpecifier.get(), FDSpecifierStr.c_str());
    }

    char *const Args[] = {ExecutorPath.get(), FDSpecifier.get(), nullptr};
    int RC = execvp(ExecutorPath.get(), Args);
    if (RC != 0) {
      llvm::errs() << "unable to launch out-of-process executor \""
                   << ExecutorPath.get() << "\"\n";
      exit(1);
    }
  }
  // else we're the parent...

  // Close the child ends of the pipes
  close(ToExecutor[ReadEnd]);
  close(FromExecutor[WriteEnd]);

  auto S = llvm::orc::SimpleRemoteEPC::Setup();

  return llvm::orc::SimpleRemoteEPC::Create<
      llvm::orc::FDSimpleRemoteEPCTransport>(
      std::make_unique<llvm::orc::DynamicThreadPoolTaskDispatcher>(),
      std::move(S), FromExecutor[ReadEnd], ToExecutor[WriteEnd]);
}

#if LLVM_ON_UNIX && LLVM_ENABLE_THREADS
static llvm::Error createTCPSocketError(llvm::Twine Details) {
  return llvm::make_error<llvm::StringError>(
      formatv("Failed to connect TCP socket '{0}': {1}",
              OutOfProcessExecutorConnect, Details),
      llvm::inconvertibleErrorCode());
}

static llvm::Expected<int> connectTCPSocket(std::string Host,
                                            std::string PortStr) {
  addrinfo *AI;
  addrinfo Hints{};
  Hints.ai_family = AF_INET;
  Hints.ai_socktype = SOCK_STREAM;
  Hints.ai_flags = AI_NUMERICSERV;

  if (int EC = getaddrinfo(Host.c_str(), PortStr.c_str(), &Hints, &AI))
    return createTCPSocketError("Address resolution failed (" +
                                llvm::StringRef(gai_strerror(EC)) + ")");

  // Cycle through the returned addrinfo structures and connect to the first
  // reachable endpoint.
  int SockFD;
  addrinfo *Server;
  for (Server = AI; Server != nullptr; Server = Server->ai_next) {
    // socket might fail, e.g. if the address family is not supported. Skip to
    // the next addrinfo structure in such a case.
    if ((SockFD = socket(AI->ai_family, AI->ai_socktype, AI->ai_protocol)) < 0)
      continue;

    // If connect returns null, we exit the loop with a working socket.
    if (connect(SockFD, Server->ai_addr, Server->ai_addrlen) == 0)
      break;

    close(SockFD);
  }
  freeaddrinfo(AI);

  // If we reached the end of the loop without connecting to a valid endpoint,
  // dump the last error that was logged in socket() or connect().
  if (Server == nullptr)
    return createTCPSocketError(std::strerror(errno));

  return SockFD;
}
#endif

static llvm::Expected<std::unique_ptr<llvm::orc::ExecutorProcessControl>>
connectToExecutor() {
#ifndef LLVM_ON_UNIX
  // FIXME: Add TCP support for Windows.
  return llvm::make_error<StringError>(
      "-" + OutOfProcessExecutorConnect.ArgStr +
          " not supported on non-unix platforms",
      inconvertibleErrorCode());
#elif !LLVM_ENABLE_THREADS
  // Out of process mode using SimpleRemoteEPC depends on threads.
  return llvm::make_error<StringError>(
      "-" + OutOfProcessExecutorConnect.ArgStr +
          " requires threads, but LLVM was built with "
          "LLVM_ENABLE_THREADS=Off",
      inconvertibleErrorCode());
#else

  llvm::StringRef Host, PortStr;
  std::tie(Host, PortStr) =
      llvm::StringRef(OutOfProcessExecutorConnect).split(':');
  if (Host.empty())
    return createTCPSocketError("Host name for -" +
                                OutOfProcessExecutorConnect.ArgStr +
                                " can not be empty");
  if (PortStr.empty())
    return createTCPSocketError("Port number in -" +
                                OutOfProcessExecutorConnect.ArgStr +
                                " can not be empty");
  int Port = 0;
  if (PortStr.getAsInteger(10, Port))
    return createTCPSocketError("Port number '" + PortStr +
                                "' is not a valid integer");

  llvm::Expected<int> SockFD = connectTCPSocket(Host.str(), PortStr.str());
  if (!SockFD)
    return SockFD.takeError();

  auto S = llvm::orc::SimpleRemoteEPC::Setup();

  return llvm::orc::SimpleRemoteEPC::Create<
      llvm::orc::FDSimpleRemoteEPCTransport>(
      std::make_unique<llvm::orc::DynamicThreadPoolTaskDispatcher>(),
      std::move(S), *SockFD, *SockFD);
#endif
}

llvm::ExitOnError ExitOnErr;
int main(int argc, const char **argv) {
  ExitOnErr.setBanner("clang-repl: ");
  llvm::cl::ParseCommandLineOptions(argc, argv);

  llvm::llvm_shutdown_obj Y; // Call llvm_shutdown() on exit.

  std::vector<const char *> ClangArgv(ClangArgs.size());
  std::transform(ClangArgs.begin(), ClangArgs.end(), ClangArgv.begin(),
                 [](const std::string &s) -> const char * { return s.data(); });
  // Initialize all targets (required for device offloading)
  llvm::InitializeAllTargetInfos();
  llvm::InitializeAllTargets();
  llvm::InitializeAllTargetMCs();
  llvm::InitializeAllAsmPrinters();

  if (OptHostSupportsJit) {
<<<<<<< HEAD
    auto J = llvm::orc::LLJITBuilder().setEnableDebuggerSupport(true).create();
=======
    auto J = llvm::orc::LLJITBuilder().create();
>>>>>>> e9b9a1d3
    if (J)
      llvm::outs() << "true\n";
    else {
      llvm::consumeError(J.takeError());
      llvm::outs() << "false\n";
    }
    return 0;
  }

  clang::IncrementalCompilerBuilder CB;
  CB.SetCompilerArgs(ClangArgv);

  std::unique_ptr<clang::CompilerInstance> DeviceCI;
  if (CudaEnabled) {
    if (!CudaPath.empty())
      CB.SetCudaSDK(CudaPath);

    if (OffloadArch.empty()) {
      OffloadArch = "sm_35";
    }
    CB.SetOffloadArch(OffloadArch);

    DeviceCI = ExitOnErr(CB.CreateCudaDevice());
  }

  // FIXME: Investigate if we could use runToolOnCodeWithArgs from tooling. It
  // can replace the boilerplate code for creation of the compiler instance.
  std::unique_ptr<clang::CompilerInstance> CI;
  if (CudaEnabled) {
    CI = ExitOnErr(CB.CreateCudaHost());
  } else {
    CI = ExitOnErr(CB.CreateCpp());
  }

  // Set an error handler, so that any LLVM backend diagnostics go through our
  // error handler.
  llvm::install_fatal_error_handler(LLVMErrorHandler,
                                    static_cast<void *>(&CI->getDiagnostics()));

  // Load any requested plugins.
  CI->LoadRequestedPlugins();
  if (CudaEnabled)
    DeviceCI->LoadRequestedPlugins();

  ExitOnErr(sanitizeArguments(argv[0]));

  std::unique_ptr<clang::Interpreter> Interp;

  if (CudaEnabled) {
    Interp = ExitOnErr(
        clang::Interpreter::createWithCUDA(std::move(CI), std::move(DeviceCI)));

    if (CudaPath.empty()) {
      ExitOnErr(Interp->LoadDynamicLibrary("libcudart.so"));
    } else {
      auto CudaRuntimeLibPath = CudaPath + "/lib/libcudart.so";
      ExitOnErr(Interp->LoadDynamicLibrary(CudaRuntimeLibPath.c_str()));
    }
  } else if (OutOfProcessExecutor.getNumOccurrences()) {
    // Create an instance of llvm-jitlink-executor in a separate process.
    auto oopExecutor = ExitOnErr(launchExecutor());
    Interp = ExitOnErr(clang::Interpreter::createWithOutOfProcessExecutor(
        std::move(CI), std::move(oopExecutor)));
  } else if (OutOfProcessExecutorConnect.getNumOccurrences()) {
    /// If -oop-executor-connect is passed then connect to the executor.
    auto REPC = ExitOnErr(connectToExecutor());
    Interp = ExitOnErr(clang::Interpreter::createWithOutOfProcessExecutor(
        std::move(CI), std::move(REPC)));
  } else
    Interp = ExitOnErr(clang::Interpreter::create(std::move(CI)));

  for (const std::string &input : OptInputs) {
    if (auto Err = Interp->ParseAndExecute(input))
      llvm::logAllUnhandledErrors(std::move(Err), llvm::errs(), "error: ");
  }

  bool HasError = false;

  if (OptInputs.empty()) {
    llvm::LineEditor LE("clang-repl");
    std::string Input;
    LE.setListCompleter(ReplListCompleter(CB, *Interp));
    while (std::optional<std::string> Line = LE.readLine()) {
      llvm::StringRef L = *Line;
      L = L.trim();
      if (L.endswith("\\")) {
        // FIXME: Support #ifdef X \ ...
        Input += L.drop_back(1);
        LE.setPrompt("clang-repl...   ");
        continue;
      }

      Input += L;
      if (Input == R"(%quit)") {
        ExitOnErr(Interp->EndSession());
        break;
      }
      if (Input == R"(%undo)") {
        if (auto Err = Interp->Undo()) {
          llvm::logAllUnhandledErrors(std::move(Err), llvm::errs(), "error: ");
          HasError = true;
        }
      } else if (Input.rfind("%lib ", 0) == 0) {
        if (auto Err = Interp->LoadDynamicLibrary(Input.data() + 5)) {
          llvm::logAllUnhandledErrors(std::move(Err), llvm::errs(), "error: ");
          HasError = true;
        }
      } else if (auto Err = Interp->ParseAndExecute(Input)) {
        llvm::logAllUnhandledErrors(std::move(Err), llvm::errs(), "error: ");
        HasError = true;
      }

      Input = "";
      LE.setPrompt("clang-repl> ");
    }
  }

  // Our error handler depends on the Diagnostics object, which we're
  // potentially about to delete. Uninstall the handler now so that any
  // later errors use the default handling behavior instead.
  llvm::remove_fatal_error_handler();

  return checkDiagErrors(Interp->getCompilerInstance(), HasError);
}<|MERGE_RESOLUTION|>--- conflicted
+++ resolved
@@ -354,11 +354,7 @@
   llvm::InitializeAllAsmPrinters();
 
   if (OptHostSupportsJit) {
-<<<<<<< HEAD
-    auto J = llvm::orc::LLJITBuilder().setEnableDebuggerSupport(true).create();
-=======
     auto J = llvm::orc::LLJITBuilder().create();
->>>>>>> e9b9a1d3
     if (J)
       llvm::outs() << "true\n";
     else {
